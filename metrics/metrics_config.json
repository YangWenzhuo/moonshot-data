--- conflicted
+++ resolved
@@ -1,10 +1,4 @@
 {
-<<<<<<< HEAD
-    "flagjudgeannotator":{
-        "endpoints": [
-            "flageval-flagjudge"
-        ]
-=======
     "cybersecevalannotator":{
         "endpoints": [
             "llm-judge-azure-gpt4-annotator"
@@ -14,7 +8,6 @@
         "endpoints": [
             "flageval-flagjudge"
         ]
->>>>>>> 36f7c46f
     },    
     "gpt4annotator":{
         "endpoints": [
