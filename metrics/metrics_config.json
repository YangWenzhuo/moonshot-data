--- conflicted
+++ resolved
@@ -9,25 +9,6 @@
             "llm-judge-openai-gpt4-annotator"
         ]
     },
-<<<<<<< HEAD
-    "lionguardclassifier":{
-        "grading_classifier": "toxic"
-    },
-    "flagjudgeannotator":{
-        "endpoints": [
-            "flageval-flagjudge"
-        ]
-    },
-    "answercorrectness":{
-        "endpoints": [
-            "azure-langchain-openai-chatopenai-gpt4o"
-        ],
-        "embeddings": [
-            "azure-langchain-openai-embedding-ada-2"
-        ]
-    },
-=======
->>>>>>> a5e3bccb
     "samplemetric":{
         "endpoints": [
             "openai-gpt35-turbo-16k",
