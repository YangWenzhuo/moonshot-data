--- conflicted
+++ resolved
@@ -50,8 +50,5 @@
 torchvision = "0.19.1"
 datasets = "2.21.0"
 pydantic = "2.8.2"
-<<<<<<< HEAD
 ragas = "0.1.18"
-=======
-google-generativeai = "0.8.0"
->>>>>>> 36f7c46f
+google-generativeai = "0.8.0"