[project]
name = "moonshot-data"
version = "0.4.9"
authors = [
    { name="The Moonshot Team", email="our.moonshot.team@gmail.com" }
]
description = "A collection of data(e.g. llm connectors, benchmark tests) that can be used with the Moonshot toolkit."
readme = "README.md"
license = { text = "Apache-2.0" }
requires-python = ">=3.11"
classifiers = [
    "Development Status :: 3 - Alpha",
    "Programming Language :: Python :: 3",
    "Programming Language :: Python :: 3.11",
    "License :: OSI Approved :: Apache Software License"
]

[tool.poetry]
name = "moonshot-data"
version = "0.4.9"
description = "A collection of data(e.g. llm connectors, benchmark tests) that can be used with the Moonshot toolkit."
authors = ["The Moonshot Team <our.moonshot.team@gmail.com>"]
readme = "README.md"

[tool.poetry.dependencies]
python = ">=3.11,<3.12"
openai = "1.51.0"
bert-score = "0.3.13"
nltk = "3.9.1"
py-readability-metrics = "1.4.5"
rouge = "1.0.1"
rouge-score = "0.1.2"
aiometer = "0.5.0"
aiohttp = "3.10.9"
anthropic = "0.35.0"
spacy = "3.7.5"
sentence-transformers = "3.1.1"
pylcs = "0.1.1"
together = "1.3.1"
scipy = "1.14.1"
textattack = "0.3.10"
tensorflow-hub = "0.16.1"
homoglyphs = "2.0.4"
tensorflow = "2.17.0"
urllib3 = "2.2.3"
xgboost = "2.1.1"
onnxruntime = "1.19.2"
nudenet = "3.4.2"
torchmetrics = "1.4.2"
torchvision = "0.19.1"
datasets = "2.21.0"
pydantic = "2.8.2"
<<<<<<< HEAD
ragas = "0.1.21"
google-generativeai = "0.8.2"
=======
ragas = "0.1.18"
google-generativeai = "0.8.0"
>>>>>>> 720e1c4a
<|MERGE_RESOLUTION|>--- conflicted
+++ resolved
@@ -50,10 +50,5 @@
 torchvision = "0.19.1"
 datasets = "2.21.0"
 pydantic = "2.8.2"
-<<<<<<< HEAD
-ragas = "0.1.21"
-google-generativeai = "0.8.2"
-=======
 ragas = "0.1.18"
-google-generativeai = "0.8.0"
->>>>>>> 720e1c4a
+google-generativeai = "0.8.0"